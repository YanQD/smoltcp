--- conflicted
+++ resolved
@@ -1,52 +1,26 @@
 use std::sync::Arc;
-<<<<<<< HEAD
-
 use smoltcp::{phy::{Device, DeviceCapabilities, Medium, RxToken, TunTapInterface, TxToken}, time::Instant};
-
-use crate::switch::{PortReceiver, Producer};
-=======
 use spin::Mutex;
-use smoltcp::{
-    phy::{Device, DeviceCapabilities, Medium, RxToken, TxToken, TunTapInterface},
-    time::Instant,
-};
-
 use crate::{bridge_device::{boxed_object_safe_device, BridgeDevice, ObjectSafeDeviceOps}, switch::{PortReceiver, Producer}};
->>>>>>> 5f6233d3
 
 pub struct FrameCapture {
-<<<<<<< HEAD
-    inner: Arc<spin::Mutex<TunTapInterface>>,
-    name: String,
-    port_no: usize,
-    // 发送通道：发送 (数据包, 源端口号) 到交换机
-    frame_sender: Producer,
-    // 接收通道：从交换机接收数据包
-=======
     inner: Arc<Mutex<BridgeDevice>>,
     name: String,
     port_no: usize,
     frame_sender: Producer,
->>>>>>> 5f6233d3
     frame_receiver: PortReceiver,
 }
 
 impl FrameCapture {
-    pub fn new(
+    #[allow(unused)]
+    pub fn new<D: Device + 'static>(
         name: &str,
-        medium: Medium,
+        device: D,
         frame_sender: Producer,
         frame_receiver: PortReceiver,
     ) -> Result<Self, Box<dyn std::error::Error>> {
-<<<<<<< HEAD
-        let inner = Arc::new(spin::Mutex::new(TunTapInterface::new(name, medium)?));
-=======
-        // Create TunTapInterface
-        let device = TunTapInterface::new(name, medium)?;
-        // Convert to boxed ObjectSafeDevice
         let bridge_device = boxed_object_safe_device(device);
-        
->>>>>>> 5f6233d3
+
         Ok(FrameCapture {
             inner: Arc::new(Mutex::new(BridgeDevice::from_object_safe(bridge_device))),
             name: name.to_string(),
@@ -56,8 +30,7 @@
         })
     }
 
-<<<<<<< HEAD
-=======
+    #[allow(unused)]
     pub fn from_device(
         name: &str,
         device: Box<dyn ObjectSafeDeviceOps>,
@@ -73,7 +46,6 @@
         }
     }
 
->>>>>>> 5f6233d3
     pub fn set_port_no(&mut self, port_no: usize) {
         self.port_no = port_no;
     }
@@ -89,19 +61,10 @@
 
     fn receive(&mut self, timestamp: Instant) -> Option<(Self::RxToken<'_>, Self::TxToken<'_>)> {
         println!("\n[{}] Checking for frames from switch", self.name);
-<<<<<<< HEAD
-        // 优先检查是否有来自交换机的数据
-        if let Some(frame) = self.frame_receiver.try_recv() {
-            println!("frame received from switch!");
-            println!("\n[{}] Received frame from switch, writing to tap", self.name);
-            // 直接写入到tap设备
-=======
-        
         // First check for frames from switch
         if let Some(frame) = self.frame_receiver.try_recv() {
             println!("\n[{}] Received frame from switch, writing to device", self.name);
             
->>>>>>> 5f6233d3
             return Some((
                 FrameCaptureRxToken {
                     buffer: frame,
@@ -121,7 +84,7 @@
 
         // Then check the underlying device
         let mut inner = self.inner.lock();
-        let (mut rx, tx) = inner.receive(timestamp)?;
+        let (mut rx, _tx) = inner.receive(timestamp)?;
         
         // Immediately consume the rx token to get the data
         let mut rx_buffer = Vec::new();
@@ -158,10 +121,8 @@
     }
 }
 
-<<<<<<< HEAD
+
 // 接收Token
-=======
->>>>>>> 5f6233d3
 pub struct FrameCaptureRxToken {
     buffer: Vec<u8>,
     name: String,
@@ -177,15 +138,10 @@
     }
 }
 
-<<<<<<< HEAD
 // 发送Token
-pub struct FrameCaptureTxToken<'a> {
-    inner: <TunTapInterface as Device>::TxToken<'a>,
-=======
 pub struct FrameCaptureTxToken<'a> {
     buffer: Vec<u8>,
     max_len: usize,
->>>>>>> 5f6233d3
     sender: &'a Producer,
     port_no: usize,
     name: String,
@@ -196,17 +152,6 @@
     where
         F: FnOnce(&mut [u8]) -> R,
     {
-<<<<<<< HEAD
-        self.inner.consume(len, |buffer| {
-            let result = f(buffer);
-            println!("FrameCaptureTxToken consume: {:?}", buffer);
-            println!("\n[{}] Sending frame to switch from port {}", self.name, self.port_no);
-            let _ = self.sender.try_push_switch_frame((buffer.to_vec(), self.port_no));
-            result
-        })
-    }
-}
-=======
         self.max_len = len;
         self.buffer.resize(len, 0);
         
@@ -217,5 +162,4 @@
         
         result
     }
-}
->>>>>>> 5f6233d3
+}